--- conflicted
+++ resolved
@@ -73,19 +73,12 @@
         ENCODING_AUTO = 0,
         ENCODING_ISO_8859_1,
         ENCODING_UTF8,
-<<<<<<< HEAD
         ENCODING_CP1251,
         ENCODING_UTF16LE,
         ENCODING_UTF16BE,
         ENCODING_UTF32LE,
         ENCODING_UTF32BE,
         ENCODING_LOCAL,
-=======
-        ENCODING_UTF16LE,
-        ENCODING_UTF16BE,
-        ENCODING_CP1251,
-        ENCODING_CP1252,
->>>>>>> 481c483c
         ENCODING_MAX,
     };
 
