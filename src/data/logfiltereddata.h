/*
 * Copyright (C) 2009, 2010, 2011, 2012, 2017 Nicolas Bonnefon and other contributors
 *
 * This file is part of glogg.
 *
 * glogg is free software: you can redistribute it and/or modify
 * it under the terms of the GNU General Public License as published by
 * the Free Software Foundation, either version 3 of the License, or
 * (at your option) any later version.
 *
 * glogg is distributed in the hope that it will be useful,
 * but WITHOUT ANY WARRANTY; without even the implied warranty of
 * MERCHANTABILITY or FITNESS FOR A PARTICULAR PURPOSE.  See the
 * GNU General Public License for more details.
 *
 * You should have received a copy of the GNU General Public License
 * along with glogg.  If not, see <http://www.gnu.org/licenses/>.
 */

#ifndef LOGFILTEREDDATA_H
#define LOGFILTEREDDATA_H

#include <memory>

#include <QObject>
#include <QByteArray>
#include <QList>
#include <QStringList>
#include <QRegularExpression>

#include "abstractlogdata.h"
#include "logfiltereddataworkerthread.h"
#include "marks.h"

class LogData;
class Marks;

// A list of matches found in a LogData, it stores all the matching lines,
// which can be accessed using the AbstractLogData interface, together with
// the original line number where they were found.
// Constructing such objet does not start the search.
// This object should be constructed by a LogData.
class LogFilteredData : public AbstractLogData {
  Q_OBJECT

  public:
    // Creates an empty LogFilteredData
    LogFilteredData();
    // Constructor used by LogData
    LogFilteredData( const LogData* logData );

    ~LogFilteredData();

    // Starts the async search, sending newDataAvailable() when new data found.
    // If a search is already in progress this function will block until
    // it is done, so the application should call interruptSearch() first.
<<<<<<< HEAD
    void runSearch(const QRegularExpression &regExp, qint64 startLine, qint64 endLine);
=======
    void runSearch(const QRegularExpression &regExp );
>>>>>>> 481c483c
    // Add to the existing search, starting at the line when the search was
    // last stopped. Used when the file on disk has been added too.
    void updateSearch(qint64 startLine, qint64 endLine);
    // Interrupt the running search if one is in progress.
    // Nothing is done if no search is in progress.
    void interruptSearch();
    // Clear the search and the list of results.
    void clearSearch();
    // Returns the line number in the original LogData where the element
    // 'index' was found.
    qint64 getMatchingLineNumber( int index ) const;
    // Returns whether the line number passed is in our list of matching ones.
    bool isLineInMatchingList( qint64 lineNumber );

    // Returns the line 'index' in filterd log data that matches
    // given original line number
    int getLineIndexNumber( quint64 lineNumber ) const;

    // Returns the number of lines in the source log data
    LineNumber getNbTotalLines() const;
    // Returns the number of matches (independently of the visibility)
    LineNumber getNbMatches() const;
    // Returns the number of marks (independently of the visibility)
    LineNumber getNbMarks() const;

    // Returns the reason why the line at the passed index is in the filtered
    // data.  It can be because it is either a mark or a match.
    enum FilteredLineType { Match, Mark };
    FilteredLineType filteredLineTypeByIndex( int index ) const;

    // Marks interface (delegated to a Marks object)

    // Add a mark at the given line, optionally identified by the given char
    // If a mark for this char already exist, the previous one is replaced.
    void addMark( qint64 line, QChar mark = QChar() );
    // Get the (unique) mark identified by the passed char.
    qint64 getMark( QChar mark ) const;
    // Returns wheither the passed line has a mark on it.
    bool isLineMarked( qint64 line ) const;
    // Get the first mark after the line passed (-1 if none)
    qint64 getMarkAfter( qint64 line ) const;
    // Get the first mark before the line passed (-1 if none)
    qint64 getMarkBefore( qint64 line ) const;
    // Delete the mark identified by the passed char.
    void deleteMark( QChar mark );
    // Delete the mark present on the passed line or do nothing if there is
    // none.
    void deleteMark( qint64 line );
    // Completely clear the marks list.
    void clearMarks();

    // Changes what the AbstractLogData returns via its getXLines/getNbLines
    // API.
    enum Visibility { MatchesOnly, MarksOnly, MarksAndMatches };
    void setVisibility( Visibility visibility );

  signals:
    // Sent when the search has progressed, give the number of matches (so far)
    // and the percentage of completion
    void searchProgressed( int nbMatches, int progress );

  private slots:
    void handleSearchProgressed( int NbMatches, int progress );

  private:
    class FilteredItem;

    // Implementation of virtual functions
    QString doGetLineString( qint64 line ) const;
    QString doGetExpandedLineString( qint64 line ) const;
    QStringList doGetLines( qint64 first, int number ) const;
    QStringList doGetExpandedLines( qint64 first, int number ) const;
    qint64 doGetNbLine() const;
    int doGetMaxLength() const;
    int doGetLineLength( qint64 line ) const;
    void doSetDisplayEncoding( const char* encoding );
    void doSetMultibyteEncodingOffsets( int before_cr, int after_cr ) override;

    // List of the matching line numbers
    SearchResultArray matching_lines_;

    const LogData* sourceLogData_;
    QRegularExpression currentRegExp_;
    bool searchDone_;
    int maxLength_;
    int maxLengthMarks_;
    // Number of lines of the LogData that has been searched for:
    qint64 nbLinesProcessed_;

    Visibility visibility_;

    // Cache used to combine Marks and Matches
    // when visibility_ == MarksAndMatches
    // (QVector store actual objects instead of pointers)
    mutable std::vector<FilteredItem> filteredItemsCache_;
    mutable bool filteredItemsCacheDirty_;

    LogFilteredDataWorkerThread workerThread_;
    Marks marks_;

    struct CachedSearchResult
    {
        SearchResultArray matching_lines;
        int maxLength;
    };

    typedef QPair<QRegularExpression, QPair<qint64, qint64>> SearchCacheKey;

    SearchCacheKey makeCacheKey( const QRegularExpression& regExp, qint64 startLine, qint64 endLine ) {
      return qMakePair( regExp, qMakePair( startLine, endLine ) );
    }

    QHash<SearchCacheKey, CachedSearchResult> searchResultsCache_;
    SearchCacheKey currentSearchKey_;

    // Utility functions
    LineNumber findLogDataLine( LineNumber lineNum ) const;
    LineNumber findFilteredLine( LineNumber lineNum ) const;

    void regenerateFilteredItemsCache() const;
};

// A class representing a Mark or Match.
// Conceptually it should be a base class for Mark and MatchingLine,
// but we implement it this way for performance reason as we create plenty of
// those everytime we refresh the cache.
// Specifically it allows to store this in the cache by value instead
// of pointer (less small allocations and no RTTI).
class LogFilteredData::FilteredItem {
  public:
    // A default ctor seems to be necessary for QVector
    FilteredItem()
    { lineNumber_ = 0; }
    FilteredItem( LineNumber lineNumber, FilteredLineType type )
    { lineNumber_ = lineNumber; type_ = type; }

    LineNumber lineNumber() const
    { return lineNumber_; }
    FilteredLineType type() const
    { return type_; }

    bool operator <( const LogFilteredData::FilteredItem& other ) const
    { return lineNumber_ < other.lineNumber_; }

    bool operator <( const LineNumber& lineNumber ) const
    { return lineNumber_ < lineNumber; }

  private:
    LineNumber lineNumber_;
    FilteredLineType type_;
};

#endif<|MERGE_RESOLUTION|>--- conflicted
+++ resolved
@@ -54,11 +54,8 @@
     // Starts the async search, sending newDataAvailable() when new data found.
     // If a search is already in progress this function will block until
     // it is done, so the application should call interruptSearch() first.
-<<<<<<< HEAD
     void runSearch(const QRegularExpression &regExp, qint64 startLine, qint64 endLine);
-=======
-    void runSearch(const QRegularExpression &regExp );
->>>>>>> 481c483c
+
     // Add to the existing search, starting at the line when the search was
     // last stopped. Used when the file on disk has been added too.
     void updateSearch(qint64 startLine, qint64 endLine);
@@ -135,7 +132,6 @@
     int doGetMaxLength() const;
     int doGetLineLength( qint64 line ) const;
     void doSetDisplayEncoding( const char* encoding );
-    void doSetMultibyteEncodingOffsets( int before_cr, int after_cr ) override;
 
     // List of the matching line numbers
     SearchResultArray matching_lines_;
