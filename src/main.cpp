--- conflicted
+++ resolved
@@ -47,11 +47,7 @@
 
 #ifdef GLOGG_SUPPORTS_DBUS
 #include "dbusexternalcom.h"
-<<<<<<< HEAD
-#else
-=======
 #elif GLOGG_SUPPORTS_SOCKETIPC
->>>>>>> fcf40f17
 #include "socketexternalcom.h"
 #endif
 
@@ -186,19 +182,13 @@
     try {
 #ifdef GLOGG_SUPPORTS_DBUS
         externalCommunicator = make_shared<DBusExternalCommunicator>();
-#else
-        externalCommunicator = make_shared<SocketExternalCommunicator>();
-#endif
-        externalInstance = shared_ptr<ExternalInstance>(
-                externalCommunicator->otherInstance() );
-<<<<<<< HEAD
-=======
 #elif GLOGG_SUPPORTS_SOCKETIPC
         externalCommunicator = make_shared<SocketExternalCommunicator>();
-        auto ptr = externalCommunicator->otherInstance();
-        externalInstance = shared_ptr<ExternalInstance>( ptr );
-#endif
->>>>>>> fcf40f17
+#endif
+        if (externalCommunicator) {
+          auto ptr = externalCommunicator->otherInstance();
+          externalInstance = shared_ptr<ExternalInstance>( ptr );
+        }
     }
     catch(CantCreateExternalErr& e) {
         LOG(logWARNING) << "Cannot initialise external communication.";
@@ -266,17 +256,10 @@
     // Load the existing session if needed
     std::shared_ptr<Configuration> config =
         Persistent<Configuration>( "settings" );
-<<<<<<< HEAD
     if ( load_session || ( filename.isEmpty() && !new_session && config->loadLastSession() ) )
         mw.reloadSession();
 
     mw.loadInitialFile( filename );
-=======
-    if ( load_session || ( filename.empty() && !new_session && config->loadLastSession() ) )
-        mw.reloadSession();
-
-    mw.loadInitialFile( QString::fromStdString( filename ) );
->>>>>>> fcf40f17
     mw.startBackgroundTasks();
 
     return app.exec();
