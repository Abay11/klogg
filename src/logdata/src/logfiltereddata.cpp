/*
 * Copyright (C) 2009, 2010, 2011, 2012, 2013, 2017 Nicolas Bonnefon and other contributors
 *
 * This file is part of glogg.
 *
 * glogg is free software: you can redistribute it and/or modify
 * it under the terms of the GNU General Public License as published by
 * the Free Software Foundation, either version 3 of the License, or
 * (at your option) any later version.
 *
 * glogg is distributed in the hope that it will be useful,
 * but WITHOUT ANY WARRANTY; without even the implied warranty of
 * MERCHANTABILITY or FITNESS FOR A PARTICULAR PURPOSE.  See the
 * GNU General Public License for more details.
 *
 * You should have received a copy of the GNU General Public License
 * along with glogg.  If not, see <http://www.gnu.org/licenses/>.
 */

/*
 * Copyright (C) 2016 -- 2019 Anton Filimonov and other contributors
 *
 * This file is part of klogg.
 *
 * klogg is free software: you can redistribute it and/or modify
 * it under the terms of the GNU General Public License as published by
 * the Free Software Foundation, either version 3 of the License, or
 * (at your option) any later version.
 *
 * klogg is distributed in the hope that it will be useful,
 * but WITHOUT ANY WARRANTY; without even the implied warranty of
 * MERCHANTABILITY or FITNESS FOR A PARTICULAR PURPOSE.  See the
 * GNU General Public License for more details.
 *
 * You should have received a copy of the GNU General Public License
 * along with klogg.  If not, see <http://www.gnu.org/licenses/>.
 */

// This file implements LogFilteredData
// It stores a pointer to the LogData that created it,
// so should always be destroyed before the LogData.

#include "log.h"

#include <QString>
#include <algorithm>
#include <cassert>
#include <limits>
#include <utility>

#include "logdata.h"
#include "logfiltereddata.h"
#include "marks.h"

#include "configuration.h"

namespace {
<<<<<<< HEAD
=======

}

// Creates an empty set. It must be possible to display it without error.
// FIXME
LogFilteredData::LogFilteredData() : AbstractLogData(),
    matching_lines_(),
    currentRegExp_(),
    visibility_(),
    filteredItemsCache_(),
    workerThread_( nullptr ),
    marks_()
{
    /* Prevent any more searching */
    maxLength_ = 0_length;
    maxLengthMarks_ = 0_length;
    nbLinesProcessed_ = 0_lcount;
    visibility_ = Visibility::MarksAndMatches;
>>>>>>> 0c7b4f6a
}

// Usual constructor: just copy the data, the search is started by runSearch()
LogFilteredData::LogFilteredData( const LogData* logData )
    : AbstractLogData()
    , matching_lines_( SearchResultArray() )
    , currentRegExp_()
    , visibility_()
    , filteredItemsCache_()
    , workerThread_( *logData )
    , marks_()
{
    // Starts with an empty result list
    maxLength_ = 0_length;
    maxLengthMarks_ = 0_length;
    nbLinesProcessed_ = 0_lcount;

    sourceLogData_ = logData;

    visibility_ = Visibility::MarksAndMatches;

    // Forward the update signal
    connect( &workerThread_, &LogFilteredDataWorker::searchProgressed, this,
             &LogFilteredData::handleSearchProgressed );
}

void LogFilteredData::runSearch( const QRegularExpression& regExp )
{
    runSearch( regExp, 0_lnum, LineNumber( getNbTotalLines().get() ) );
}

// Run the search and send newDataAvailable() signals.
void LogFilteredData::runSearch( const QRegularExpression& regExp, LineNumber startLine,
                                 LineNumber endLine )
{
    LOG( logDEBUG ) << "Entering runSearch";

    const auto& config = Persistable::get<Configuration>();

    clearSearch();
    currentRegExp_ = regExp;
    currentSearchKey_ = makeCacheKey( regExp, startLine, endLine );

    bool shouldRunSearch = true;
    if ( config.useSearchResultsCache() ) {
        const auto cachedResults = searchResultsCache_.find( currentSearchKey_ );
        if ( cachedResults != std::end( searchResultsCache_ ) ) {
            LOG( logDEBUG ) << "Got result from cache";
            shouldRunSearch = false;
            matching_lines_ = cachedResults.value().matching_lines;
            maxLength_ = cachedResults.value().maxLength;
            emit searchProgressed(
                LinesCount( static_cast<LinesCount::UnderlyingType>( matching_lines_.size() ) ),
                100, startLine );
        }
    }

    if ( shouldRunSearch ) {
        attachReader();
        workerThread_.search( currentRegExp_, startLine, endLine );
    }
}

void LogFilteredData::updateSearch( LineNumber startLine, LineNumber endLine )
{
    LOG( logDEBUG ) << "Entering updateSearch";

    currentSearchKey_ = makeCacheKey( currentRegExp_, startLine, endLine );

    attachReader();
    workerThread_.updateSearch( currentRegExp_, startLine, endLine,
                                LineNumber( nbLinesProcessed_.get() ) );
}

void LogFilteredData::interruptSearch()
{
    LOG( logDEBUG ) << "Entering interruptSearch";

    workerThread_.interrupt();
}

void LogFilteredData::clearSearch()
{
    currentRegExp_ = QRegularExpression();
    matching_lines_.clear();
    maxLength_ = 0_length;
    nbLinesProcessed_ = 0_lcount;
    removeAllFromFilteredItemsCache( FilteredLineTypeFlags::Match );
}

LineNumber LogFilteredData::getMatchingLineNumber( LineNumber matchNum ) const
{
    return findLogDataLine( matchNum );
}

LineNumber LogFilteredData::getLineIndexNumber( LineNumber lineNumber ) const
{
    return findFilteredLine( lineNumber );
}

// Scan the list for the 'lineNumber' passed
bool LogFilteredData::isLineInMatchingList( LineNumber lineNumber )
{
    uint32_t index; // Not used
    return lookupLineNumber<SearchResultArray>( matching_lines_, lineNumber, index );
}

LinesCount LogFilteredData::getNbTotalLines() const
{
    return sourceLogData_->getNbLine();
}

LinesCount LogFilteredData::getNbMatches() const
{
    return LinesCount( static_cast<LinesCount::UnderlyingType>( matching_lines_.size() ) );
}

LinesCount LogFilteredData::getNbMarks() const
{
    return LinesCount( marks_.size() );
}

LogFilteredData::FilteredLineType LogFilteredData::filteredLineTypeByIndex( LineNumber index ) const
{
    // If we are only showing one type, the line is there because
    // it is of this type.
    if ( visibility_ == Visibility::MatchesOnly )
        return FilteredLineTypeFlags::Match;
    else if ( visibility_ == Visibility::MarksOnly )
        return FilteredLineTypeFlags::Mark;
    else {
        auto type = filteredItemsCache_[ index.get() ].type();
        assert( !!type );
        return type;
    }
}

// Delegation to our Marks object

void LogFilteredData::addMark( LineNumber line, QChar mark )
{
<<<<<<< HEAD
    if ( line < sourceLogData_->getNbLine() ) {
        marks_.addMark( line, mark );
        maxLengthMarks_ = qMax( maxLengthMarks_, sourceLogData_->getLineLength( line ) );
        filteredItemsCacheDirty_ = true;
=======
    if ( (line >= 0_lnum ) && line < sourceLogData_->getNbLine() ) {
        uint32_t index = marks_.addMark( line, mark );
        maxLengthMarks_ = qMax( maxLengthMarks_,
                sourceLogData_->getLineLength( line ) );
        insertIntoFilteredItemsCache( index, { static_cast<LineNumber>( line ), FilteredLineTypeFlags::Mark } );
>>>>>>> 0c7b4f6a
    }
    else
        LOG( logERROR ) << "LogFilteredData::addMark\
 trying to create a mark outside of the file.";
}

LineNumber LogFilteredData::getMark( QChar mark ) const
{
    return marks_.getMark( mark );
}

bool LogFilteredData::isLineMarked( LineNumber line ) const
{
    return marks_.isLineMarked( line );
}

OptionalLineNumber LogFilteredData::getMarkAfter( LineNumber line ) const
{
    OptionalLineNumber marked_line;

    for ( const auto& mark : marks_ ) {
        if ( mark.lineNumber() > line ) {
            marked_line = mark.lineNumber();
            break;
        }
    }

    return marked_line;
}

OptionalLineNumber LogFilteredData::getMarkBefore( LineNumber line ) const
{
    OptionalLineNumber marked_line;

    for ( const auto& mark : marks_ ) {
        if ( mark.lineNumber() >= line ) {
            break;
        }
        marked_line = mark.lineNumber();
    }

    return marked_line;
}

void LogFilteredData::deleteMark( QChar mark )
{
    deleteMark( marks_.getMark( mark ) );
}

void LogFilteredData::deleteMark( LineNumber line )
{
    if ( line < 0_lnum ) {
        return;
    }

    uint32_t index = marks_.deleteMark( line );

    updateMaxLengthMarks( line );
    removeFromFilteredItemsCache( index, { static_cast<LineNumber>( line ), FilteredLineTypeFlags::Mark } );
}

void LogFilteredData::updateMaxLengthMarks( LineNumber removed_line )
{
    if ( removed_line < 0_lnum ) {
        LOG(logWARNING) << "updateMaxLengthMarks called with negative line-number";
        return;
    }
    // Now update the max length if needed
<<<<<<< HEAD
    if ( sourceLogData_->getLineLength( line ) >= maxLengthMarks_ ) {
        LOG( logDEBUG ) << "deleteMark recalculating longest mark";
=======
    if ( sourceLogData_->getLineLength( removed_line ) >= maxLengthMarks_ ) {
        LOG(logDEBUG) << "deleteMark recalculating longest mark";
>>>>>>> 0c7b4f6a
        maxLengthMarks_ = 0_length;
        for ( const auto& mark : marks_ ) {
            LOG( logDEBUG ) << "line " << mark.lineNumber();
            maxLengthMarks_
                = qMax( maxLengthMarks_, sourceLogData_->getLineLength( mark.lineNumber() ) );
        }
    }
}

void LogFilteredData::clearMarks()
{
    marks_.clear();
    maxLengthMarks_ = 0_length;
    removeAllFromFilteredItemsCache( FilteredLineTypeFlags::Mark );
}

QList<LineNumber> LogFilteredData::getMarks() const
{
    QList<LineNumber> markedLines;
    for ( const auto& m : marks_ ) {
        markedLines.append( m.lineNumber() );
    }
    return markedLines;
}

void LogFilteredData::setVisibility( Visibility visi )
{
    visibility_ = visi;

    if ( visibility_ == Visibility::MarksAndMatches )
        regenerateFilteredItemsCache();
}

//
// Slots
//
void LogFilteredData::handleSearchProgressed( LinesCount nbMatches, int progress,
                                              LineNumber initialLine )
{
    const auto& config = Persistable::get<Configuration>();

    LOG( logDEBUG ) << "LogFilteredData::handleSearchProgressed matches=" << nbMatches
                    << " progress=" << progress;

    assert( nbMatches >= 0_lcount );

    SearchResultArray new_matches = workerThread_.newSearchResults( maxLength_, nbLinesProcessed_ );
    insertNewMatches( new_matches );

    if ( progress == 100 && config.useSearchResultsCache()
         && nbLinesProcessed_.get() == getExpectedSearchEnd( currentSearchKey_ ).get() ) {

        const auto maxCacheLines = config.searchResultsCacheLines();

        if ( matching_lines_.size() > maxCacheLines ) {
            LOG( logDEBUG ) << "LogFilteredData: too many matches to place in cache";
        }
        else if ( !config.useSearchResultsCache() ) {
            LOG( logDEBUG ) << "LogFilteredData: search results cache disabled by configs";
        }
        else {
            LOG( logDEBUG ) << "LogFilteredData: caching results for pattern "
                            << currentRegExp_.pattern().toStdString();

            searchResultsCache_[ currentSearchKey_ ] = { matching_lines_, maxLength_ };

            auto cacheSize
                = std::accumulate( searchResultsCache_.cbegin(), searchResultsCache_.cend(),
                                   std::size_t{}, []( auto val, const auto& cachedResults ) {
                                       return val + cachedResults.matching_lines.size();
                                   } );

            LOG( logDEBUG ) << "LogFilteredData: cache size " << cacheSize;

            auto cachedResult = std::begin( searchResultsCache_ );
            while ( cachedResult != std::end( searchResultsCache_ ) && cacheSize > maxCacheLines ) {

                if ( cachedResult.key() == currentSearchKey_ ) {
                    ++cachedResult;
                    continue;
                }

                cacheSize -= cachedResult.value().matching_lines.size();
                cachedResult = searchResultsCache_.erase( cachedResult );
            }
        }
    }

    emit searchProgressed( nbMatches, progress, initialLine );

    if ( progress == 100 ) {
        detachReader();
    }
}

LineNumber LogFilteredData::findLogDataLine( LineNumber lineNum ) const
{
    auto line = maxValue<LineNumber>();
    if ( visibility_ == Visibility::MatchesOnly ) {
        if ( lineNum.get() < matching_lines_.size() ) {
            line = matching_lines_[ lineNum.get() ].lineNumber();
        }
        else {
            LOG( logERROR ) << "Index too big in LogFilteredData: " << lineNum << " matches size "
                            << matching_lines_.size();
        }
    }
    else if ( visibility_ == Visibility::MarksOnly ) {
        if ( lineNum.get() < marks_.size() )
            line = marks_.getLineMarkedByIndex( lineNum.get() );
        else
            LOG( logERROR ) << "Index too big in LogFilteredData: " << lineNum << " marks size "
                            << marks_.size();
    }
    else {
        assert( visibility_ == Visibility::MarksAndMatches );

        if ( lineNum.get() < filteredItemsCache_.size() )
            line = filteredItemsCache_[ lineNum.get() ].lineNumber();
        else
<<<<<<< HEAD
            LOG( logERROR ) << "Index too big in LogFilteredData: " << lineNum << " fic size "
                            << filteredItemsCache_.size();
=======
            LOG(logERROR) << "Index too big in LogFilteredData: " << lineNum
                          << " cache size " << filteredItemsCache_.size();
>>>>>>> 0c7b4f6a
    }

    return line;
}

LineNumber LogFilteredData::findFilteredLine( LineNumber lineNum ) const
{
    auto lineIndex = maxValue<LineNumber>();

    if ( visibility_ == Visibility::MatchesOnly ) {
        lineIndex = lookupLineNumber( matching_lines_.begin(), matching_lines_.end(), lineNum );
    }
    else if ( visibility_ == Visibility::MarksOnly ) {
        lineIndex = lookupLineNumber( marks_.begin(), marks_.end(), lineNum );
    }
    else {
        assert( visibility_ == Visibility::MarksAndMatches );

<<<<<<< HEAD
        // Regenerate the cache if needed
        if ( filteredItemsCacheDirty_ )
            regenerateFilteredItemsCache();

        lineIndex
            = lookupLineNumber( filteredItemsCache_.begin(), filteredItemsCache_.end(), lineNum );
=======
        lineIndex = lookupLineNumber( filteredItemsCache_.begin(),
                                      filteredItemsCache_.end(),
                                      lineNum );

>>>>>>> 0c7b4f6a
    }

    return lineIndex;
}

// Implementation of the virtual function.
QString LogFilteredData::doGetLineString( LineNumber lineNum ) const
{
    const auto line = findLogDataLine( lineNum );
    return sourceLogData_->getLineString( line );
}

// Implementation of the virtual function.
QString LogFilteredData::doGetExpandedLineString( LineNumber lineNum ) const
{
    const auto line = findLogDataLine( lineNum );
    return sourceLogData_->getExpandedLineString( line );
}

// Implementation of the virtual function.
std::vector<QString> LogFilteredData::doGetLines( LineNumber first_line, LinesCount number ) const
{
    std::vector<QString> list;
    list.reserve( number.get() );

    for ( auto i = first_line; i < first_line + number; ++i ) {
        list.emplace_back( doGetLineString( i ) );
    }

    return list;
}

// Implementation of the virtual function.
std::vector<QString> LogFilteredData::doGetExpandedLines( LineNumber first_line,
                                                          LinesCount number ) const
{
    std::vector<QString> list;
    list.reserve( number.get() );

    for ( auto i = first_line; i < first_line + number; ++i ) {
        list.emplace_back( doGetExpandedLineString( i ) );
    }

    return list;
}

// Implementation of the virtual function.
LinesCount LogFilteredData::doGetNbLine() const
{
    size_t nbLines{};

    if ( visibility_ == Visibility::MatchesOnly )
        nbLines = matching_lines_.size();
    else if ( visibility_ == Visibility::MarksOnly )
        nbLines = marks_.size();
    else {
        assert( visibility_ == Visibility::MarksAndMatches );

        nbLines = filteredItemsCache_.size();
    }

    return LinesCount( static_cast<LinesCount::UnderlyingType>( nbLines ) );
}

// Implementation of the virtual function.
LineLength LogFilteredData::doGetMaxLength() const
{
    LineLength max_length;

    if ( visibility_ == Visibility::MatchesOnly )
        max_length = maxLength_;
    else if ( visibility_ == Visibility::MarksOnly )
        max_length = maxLengthMarks_;
    else {
        assert( visibility_ == Visibility::MarksAndMatches );

        max_length = qMax( maxLength_, maxLengthMarks_ );
    }

    return max_length;
}

// Implementation of the virtual function.
LineLength LogFilteredData::doGetLineLength( LineNumber lineNum ) const
{
    LineNumber line = findLogDataLine( lineNum );
    return sourceLogData_->getLineLength( line );
}

void LogFilteredData::doSetDisplayEncoding( const char* encoding )
{
    LOG( logDEBUG ) << "AbstractLogData::setDisplayEncoding: " << encoding;
}

QTextCodec* LogFilteredData::doGetDisplayEncoding() const
{
    return sourceLogData_->getDisplayEncoding();
}

<<<<<<< HEAD
void LogFilteredData::doAttachReader() const
{
    sourceLogData_->attachReader();
}

void LogFilteredData::doDetachReader() const
{
    sourceLogData_->detachReader();
}

// TODO: We might be a bit smarter and not regenerate the whole thing when
// e.g. stuff is added at the end of the search.
=======
>>>>>>> 0c7b4f6a
void LogFilteredData::regenerateFilteredItemsCache() const
{
    LOG( logDEBUG ) << "regenerateFilteredItemsCache";

    if ( filteredItemsCache_.size() > 0 ) {
        // the cache was not invalidated, so we can keep it
        LOG(logDEBUG) << "cache was not invalidated";
        return;
    }

    filteredItemsCache_.reserve( matching_lines_.size() + marks_.size() );
    // (it's an overestimate but probably not by much so it's fine)

    auto i = matching_lines_.cbegin();
    Marks::const_iterator j = marks_.begin();

    while ( ( i != matching_lines_.cend() ) || ( j != marks_.end() ) ) {

        const auto next_mark = ( j != marks_.end() ) ? j->lineNumber() : maxValue<LineNumber>();
        const auto next_match
            = ( i != matching_lines_.cend() ) ? i->lineNumber() : maxValue<LineNumber>();

        LineNumber line;
        FilteredLineType lineType = FilteredLineTypeFlags::None;

        if ( next_mark <= next_match ) {
            // LOG(logDEBUG) << "Add mark at " << next_mark;
            line = next_mark;
            lineType = FilteredLineTypeFlags::Mark;
            ++j;
        }

        if ( next_mark >= next_match ) {
            // LOG(logDEBUG) << "Add match at " << next_match;
            line = next_match;
            lineType |= FilteredLineTypeFlags::Match;
            ++i;
        }

        assert( !!lineType );

        filteredItemsCache_.emplace_back( line, lineType );
    }

<<<<<<< HEAD
    filteredItemsCacheDirty_ = false;

    LOG( logDEBUG ) << "finished regenerateFilteredItemsCache, size " << filteredItemsCache_.size();
=======
    LOG(logDEBUG) << "finished regenerateFilteredItemsCache, size " << filteredItemsCache_.size();
}

void LogFilteredData::insertIntoFilteredItemsCache( size_t insert_index, FilteredItem&& item )
{
    using std::begin;
    using std::end;
    using std::next;

    if ( visibility_ != Visibility::MarksAndMatches ) {
        // this is invalidated and will be regenerated when we need it
        filteredItemsCache_.clear();
        LOG(logDEBUG) << "cache is invalidated";
    }

    // Search for the corresponding index.
    // We can start the search from insert_index, since lineNumber >= index is always true.
    auto found = std::lower_bound( next( begin( filteredItemsCache_ ), insert_index ), end( filteredItemsCache_ ), item );
    if ( found == end( filteredItemsCache_ ) || found->lineNumber() > item.lineNumber() ) {
        filteredItemsCache_.emplace( found, std::move( item ) );
    } else {
        assert( found->lineNumber() == item.lineNumber() );
        found->add( item.type() );
    }
}

void LogFilteredData::insertIntoFilteredItemsCache( FilteredItem&& item )
{
    insertIntoFilteredItemsCache( 0, std::move( item ) );
}

void LogFilteredData::insertNewMatches( const SearchResultArray& new_matches )
{
    using std::begin;
    using std::end;

    if ( visibility_ != Visibility::MarksAndMatches ) {
        // this is invalidated and will be regenerated when we need it
        filteredItemsCache_.clear();
        if ( matching_lines_.size() == 0 ) {
            LOG(logDEBUG) << "cache is invalidated";
        }
        matching_lines_.insert( end( matching_lines_ ), begin( new_matches ), end( new_matches ) );
        return;
    }

    filteredItemsCache_.reserve( matching_lines_.size() + marks_.size() + new_matches.size() );
    // (it's an overestimate but probably not by much so it's fine)

    // Merge into matching_lines_ as we go
    SearchResultArray old_matches;
    std::swap( old_matches, matching_lines_ );
    matching_lines_.reserve( old_matches.size() + new_matches.size() );
    auto oldLinesIt = begin( old_matches );

    // Search for the corresponding index.
    auto filteredIt = begin( filteredItemsCache_ );
    for ( const auto& line : new_matches ) {
        FilteredItem item{ line.lineNumber(), FilteredLineTypeFlags::Match };

        filteredIt = std::lower_bound( filteredIt, end( filteredItemsCache_ ), item );
        if ( filteredIt == end( filteredItemsCache_ ) || filteredIt->lineNumber() > item.lineNumber() ) {
            filteredIt = filteredItemsCache_.insert( filteredIt, item );
        } else {
            assert( filteredIt->lineNumber() == line.lineNumber() );
            filteredIt->add( item.type() );
        }

        auto oldLinesBound = std::lower_bound( oldLinesIt, end( old_matches ), line );
        matching_lines_.insert( end( matching_lines_ ), oldLinesIt, oldLinesBound );
        oldLinesIt = oldLinesBound;
        matching_lines_.push_back( line );
    }

    matching_lines_.insert( end( matching_lines_ ), oldLinesIt, end( old_matches ) );
}

void LogFilteredData::removeFromFilteredItemsCache( size_t remove_index, FilteredItem&& item )
{
    using std::begin;
    using std::end;
    using std::next;

    if ( visibility_ != Visibility::MarksAndMatches ) {
        // this is invalidated and will be regenerated when we need it
        filteredItemsCache_.clear();
        LOG(logDEBUG) << "cache is invalidated";
        return;
    }

    // Search for the corresponding index.
    // We can start the search from remove_index, since lineNumber >= index is always true.
    auto found = std::equal_range( next( begin( filteredItemsCache_ ), remove_index ), end( filteredItemsCache_ ), item );
    if( found.first == found.second ) {
        LOG(logERROR) << "Attempt to remove line " << item.lineNumber() << " from filteredItemsCache_ failed, since it was not found";
        return;
    }

    if ( next( found.first ) != found.second ) {
        LOG(logERROR) << "Multiple matches found for line " << item.lineNumber() << " in filteredItemsCache_";
        // FIXME: collapse them?
    }

    if ( !found.first->remove( item.type() ) ) {
        filteredItemsCache_.erase( found.first );
    }
}

void LogFilteredData::removeFromFilteredItemsCache( FilteredItem&& item )
{
    removeFromFilteredItemsCache( 0, std::move( item ) );
}

void LogFilteredData::removeAllFromFilteredItemsCache( FilteredLineType type )
{
    using std::begin;
    using std::end;

    if ( visibility_ != Visibility::MarksAndMatches ) {
        // this is invalidated and will be regenerated when we need it
        filteredItemsCache_.clear();
        LOG(logDEBUG) << "cache is invalidated";
        return;
    }

    auto erase_begin = std::remove_if( begin( filteredItemsCache_ ), end( filteredItemsCache_ ), [type]( FilteredItem& item ) { return !item.remove( type ); } );
    filteredItemsCache_.erase( erase_begin, end( filteredItemsCache_ ) );
>>>>>>> 0c7b4f6a
}<|MERGE_RESOLUTION|>--- conflicted
+++ resolved
@@ -53,30 +53,6 @@
 #include "marks.h"
 
 #include "configuration.h"
-
-namespace {
-<<<<<<< HEAD
-=======
-
-}
-
-// Creates an empty set. It must be possible to display it without error.
-// FIXME
-LogFilteredData::LogFilteredData() : AbstractLogData(),
-    matching_lines_(),
-    currentRegExp_(),
-    visibility_(),
-    filteredItemsCache_(),
-    workerThread_( nullptr ),
-    marks_()
-{
-    /* Prevent any more searching */
-    maxLength_ = 0_length;
-    maxLengthMarks_ = 0_length;
-    nbLinesProcessed_ = 0_lcount;
-    visibility_ = Visibility::MarksAndMatches;
->>>>>>> 0c7b4f6a
-}
 
 // Usual constructor: just copy the data, the search is started by runSearch()
 LogFilteredData::LogFilteredData( const LogData* logData )
@@ -217,22 +193,15 @@
 
 void LogFilteredData::addMark( LineNumber line, QChar mark )
 {
-<<<<<<< HEAD
-    if ( line < sourceLogData_->getNbLine() ) {
-        marks_.addMark( line, mark );
-        maxLengthMarks_ = qMax( maxLengthMarks_, sourceLogData_->getLineLength( line ) );
-        filteredItemsCacheDirty_ = true;
-=======
     if ( (line >= 0_lnum ) && line < sourceLogData_->getNbLine() ) {
         uint32_t index = marks_.addMark( line, mark );
         maxLengthMarks_ = qMax( maxLengthMarks_,
                 sourceLogData_->getLineLength( line ) );
-        insertIntoFilteredItemsCache( index, { static_cast<LineNumber>( line ), FilteredLineTypeFlags::Mark } );
->>>>>>> 0c7b4f6a
-    }
-    else
-        LOG( logERROR ) << "LogFilteredData::addMark\
- trying to create a mark outside of the file.";
+        insertIntoFilteredItemsCache( index, { line, FilteredLineTypeFlags::Mark } );
+    }
+    else {
+        LOG( logERROR ) << "LogFilteredData::addMark trying to create a mark outside of the file.";
+    }
 }
 
 LineNumber LogFilteredData::getMark( QChar mark ) const
@@ -297,13 +266,8 @@
         return;
     }
     // Now update the max length if needed
-<<<<<<< HEAD
-    if ( sourceLogData_->getLineLength( line ) >= maxLengthMarks_ ) {
-        LOG( logDEBUG ) << "deleteMark recalculating longest mark";
-=======
     if ( sourceLogData_->getLineLength( removed_line ) >= maxLengthMarks_ ) {
         LOG(logDEBUG) << "deleteMark recalculating longest mark";
->>>>>>> 0c7b4f6a
         maxLengthMarks_ = 0_length;
         for ( const auto& mark : marks_ ) {
             LOG( logDEBUG ) << "line " << mark.lineNumber();
@@ -421,16 +385,13 @@
     else {
         assert( visibility_ == Visibility::MarksAndMatches );
 
-        if ( lineNum.get() < filteredItemsCache_.size() )
+        if ( lineNum.get() < filteredItemsCache_.size() ) {
             line = filteredItemsCache_[ lineNum.get() ].lineNumber();
-        else
-<<<<<<< HEAD
-            LOG( logERROR ) << "Index too big in LogFilteredData: " << lineNum << " fic size "
-                            << filteredItemsCache_.size();
-=======
+        }
+        else {
             LOG(logERROR) << "Index too big in LogFilteredData: " << lineNum
                           << " cache size " << filteredItemsCache_.size();
->>>>>>> 0c7b4f6a
+        }
     }
 
     return line;
@@ -449,19 +410,9 @@
     else {
         assert( visibility_ == Visibility::MarksAndMatches );
 
-<<<<<<< HEAD
-        // Regenerate the cache if needed
-        if ( filteredItemsCacheDirty_ )
-            regenerateFilteredItemsCache();
-
-        lineIndex
-            = lookupLineNumber( filteredItemsCache_.begin(), filteredItemsCache_.end(), lineNum );
-=======
         lineIndex = lookupLineNumber( filteredItemsCache_.begin(),
                                       filteredItemsCache_.end(),
                                       lineNum );
-
->>>>>>> 0c7b4f6a
     }
 
     return lineIndex;
@@ -561,7 +512,6 @@
     return sourceLogData_->getDisplayEncoding();
 }
 
-<<<<<<< HEAD
 void LogFilteredData::doAttachReader() const
 {
     sourceLogData_->attachReader();
@@ -574,8 +524,6 @@
 
 // TODO: We might be a bit smarter and not regenerate the whole thing when
 // e.g. stuff is added at the end of the search.
-=======
->>>>>>> 0c7b4f6a
 void LogFilteredData::regenerateFilteredItemsCache() const
 {
     LOG( logDEBUG ) << "regenerateFilteredItemsCache";
@@ -620,11 +568,6 @@
         filteredItemsCache_.emplace_back( line, lineType );
     }
 
-<<<<<<< HEAD
-    filteredItemsCacheDirty_ = false;
-
-    LOG( logDEBUG ) << "finished regenerateFilteredItemsCache, size " << filteredItemsCache_.size();
-=======
     LOG(logDEBUG) << "finished regenerateFilteredItemsCache, size " << filteredItemsCache_.size();
 }
 
@@ -752,5 +695,4 @@
 
     auto erase_begin = std::remove_if( begin( filteredItemsCache_ ), end( filteredItemsCache_ ), [type]( FilteredItem& item ) { return !item.remove( type ); } );
     filteredItemsCache_.erase( erase_begin, end( filteredItemsCache_ ) );
->>>>>>> 0c7b4f6a
 }